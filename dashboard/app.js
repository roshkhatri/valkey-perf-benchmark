/* app.js — Valkey benchmark dashboard for last 100 commits
   Features:
   • Fetch last 100 commit SHAs from completed_commits.json
   • Load metrics.json for each commit in parallel
   • Filter by cluster_mode and tls
   • Display separate trend charts for each command over the last commits
*/

/* global React, ReactDOM, Recharts */

const COMPLETED_URL = "../completed_commits.json";
const RESULT_URL = sha => `../results/${sha}/metrics.json`;
const COMMIT_URL = sha => `https://github.com/valkey-io/valkey/commit/${sha}`;

const {
  ResponsiveContainer,
  LineChart,
  Line,
  XAxis,
  YAxis,
  CartesianGrid,
  Tooltip,
  Legend,
  Brush
} = Recharts;

// Utility fetch ---------------------------------------------------------
async function fetchJSON(url) {
  const r = await fetch(url);
  if (!r.ok) throw new Error(`${url}: ${r.status}`);
  return r.json();
}

// React root component --------------------------------------------------
function Dashboard() {
  const [commits, setCommits] = React.useState([]);  // full sha[]
  const [metrics, setMetrics] = React.useState([]);  // flat metrics rows
  const [commitTimes, setCommitTimes] = React.useState({});

  const [cluster, setCluster]         = React.useState("all"); // all/true/false
  const [tls, setTLS]                 = React.useState("all"); // all/true/false
  const [metricKey, setMetricKey]     = React.useState("rps");

  // 1) periodically refresh commit list
  React.useEffect(() => {
<<<<<<< HEAD
    async function refresh() {
      try {
        const raw    = await fetchJSON(COMPLETED_URL);
        const recent = raw.slice(-100);

        const list = recent.map(c => typeof c === 'string' ? c : c.sha);
        const times = {};
        recent.forEach(c => {
          if (typeof c === 'object' && c.sha && c.timestamp) {
            times[c.sha] = c.timestamp;
          }
        });

        setCommitTimes(prev => ({ ...prev, ...times }));
        setCommits(prev => {
          const same = prev.length === list.length &&
            prev.every((sha, i) => sha === list[i]);
          return same ? prev : list;
        });
      } catch (err) {
=======
    fetchJSON(COMPLETED_URL)
      .then(list => {
        const recent = list.slice(-100);
        const times = {};
        recent.forEach(e => { times[e.sha] = e.timestamp; });
        setCommitTimes(times);
        setCommits(recent.map(e => e.sha));
      })
      .catch(err => {
>>>>>>> 6e955dd4
        console.error('Failed to load commit list:', err);
      }
    }
    refresh();
    const id = setInterval(refresh, 60000);
    return () => clearInterval(id);
  }, []);

  const loadMetrics = React.useCallback(async () => {
    if (!commits.length) return;
    const all = [];
    const times = { ...commitTimes };
    await Promise.all(commits.map(async sha => {
      try {
        const rows = await fetchJSON(RESULT_URL(sha));
        rows.forEach(r => all.push({ ...r, sha }));
        if (rows[0] && rows[0].timestamp && !times[sha]) times[sha] = rows[0].timestamp;
      } catch (err) {
        console.error(`Failed to load metrics for ${sha}:`, err);
      }
    }));
    const ordered = [...commits].sort((a, b) =>
      new Date(times[a] || 0) - new Date(times[b] || 0)
    );
    const orderMap = Object.fromEntries(ordered.map((s, i) => [s, i]));
    all.sort((a, b) => orderMap[a.sha] - orderMap[b.sha]);
    setCommitTimes(times);
    // avoid triggering the effect again if order didn't change
    const isSameOrder = ordered.length === commits.length &&
      ordered.every((sha, i) => sha === commits[i]);
    if (!isSameOrder) setCommits(ordered);
    setMetrics(all);
  }, [commits, commitTimes]);

  // 2) fetch metrics for each commit
  React.useEffect(() => { if (commits.length) loadMetrics(); }, [commits, loadMetrics]);

  // unique command list
  const commands = React.useMemo(() => [...new Set(metrics.map(m => m.command))].sort(), [metrics]);

  // regroup per command → series of commit metrics
  const seriesByCommand = React.useMemo(() => {
    const map = {};
    commands.forEach(cmd => {
      const rows = metrics.filter(r =>
        r.command === cmd &&
        (cluster === "all" || r.cluster_mode === (cluster === "true")) &&
        (tls     === "all" || r.tls          === (tls === "true"))
      );
      map[cmd] = commits.map(sha => {
        const row = rows.find(r => r.sha === sha);
        return {
          sha: sha.slice(0,8),
          full: sha,
          timestamp: commitTimes[sha],
          value: row ? row[metricKey] : null
        };
      });
    });
    return map;
  }, [metrics, commands, commits, cluster, tls, metricKey, commitTimes]);

  const children = [
    // Controls -----------------------------------------------------------
    React.createElement('div', {className:'flex flex-wrap gap-4 justify-center'},
      labelSel('Cluster', cluster, setCluster, ['all','true','false']),
      labelSel('TLS',     tls,     setTLS,     ['all','true','false']),
      labelSel('Metric',  metricKey,setMetricKey, ['rps','avg_latency_ms','p95_latency_ms','p99_latency_ms'])
    ),
    // One chart per command ---------------------------------------------
    ...commands.map(cmd => React.createElement('div', {key:cmd, className:'bg-white rounded shadow p-2 w-full max-w-4xl'},
      React.createElement('div', {className:'font-semibold mb-2'}, cmd),
      React.createElement(ResponsiveContainer, {width:'100%', height:400},
        React.createElement(LineChart, {data: seriesByCommand[cmd]},
          React.createElement(CartesianGrid, {strokeDasharray:'3 3'}),
          React.createElement(XAxis, {
            dataKey:'sha',
            interval:0,
            height:70,
            tick: ShaTick
          }),
          React.createElement(YAxis),
          React.createElement(Tooltip),
          React.createElement(Brush, {dataKey:'sha'}),
          React.createElement(Line, {type:'monotone', dataKey:'value', stroke:'#3b82f6', dot:false, name: metricKey })
        )
      )
    ))
  ];

  return React.createElement('div', {className:'space-y-6 w-full flex flex-col items-center'}, ...children);
}

function labelSel(label, val, setter, opts){
  return React.createElement('label', {className:'font-medium'}, `${label}:`,
    React.createElement('select', {className:'border rounded p-1 ml-2', value:val, onChange:e=>setter(e.target.value)},
      opts.map(o=>React.createElement('option',{key:o,value:o},o))
    )
  );
}

function ShaTick(props) {
  const {x, y, payload} = props;
  const sha = payload.value;
  const full = payload.payload.full;
  return React.createElement('g', {transform:`translate(${x},${y})`},
    React.createElement('a', {href: COMMIT_URL(full), target:'_blank', rel:'noopener noreferrer'},
      React.createElement('text', {x:0, y:0, dy:16, textAnchor:'end', transform:'rotate(-45)', style:{cursor:'pointer'}}, sha)
    )
  );
}

// boot ------------------------------------------------------------------
document.addEventListener('DOMContentLoaded', () => {
  const rootEl = document.getElementById('chartRoot');
  if (ReactDOM.createRoot) {
    ReactDOM.createRoot(rootEl).render(React.createElement(Dashboard));
  } else {
    ReactDOM.render(React.createElement(Dashboard), rootEl);
  }
});<|MERGE_RESOLUTION|>--- conflicted
+++ resolved
@@ -43,7 +43,6 @@
 
   // 1) periodically refresh commit list
   React.useEffect(() => {
-<<<<<<< HEAD
     async function refresh() {
       try {
         const raw    = await fetchJSON(COMPLETED_URL);
@@ -64,17 +63,6 @@
           return same ? prev : list;
         });
       } catch (err) {
-=======
-    fetchJSON(COMPLETED_URL)
-      .then(list => {
-        const recent = list.slice(-100);
-        const times = {};
-        recent.forEach(e => { times[e.sha] = e.timestamp; });
-        setCommitTimes(times);
-        setCommits(recent.map(e => e.sha));
-      })
-      .catch(err => {
->>>>>>> 6e955dd4
         console.error('Failed to load commit list:', err);
       }
     }
